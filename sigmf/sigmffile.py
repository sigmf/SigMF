--- conflicted
+++ resolved
@@ -211,12 +211,7 @@
         """
         Overwrite the global info with a new dictionary.
         """
-<<<<<<< HEAD
-        self._metadata[self.GLOBAL_KEY] = new_global
-=======
-        self._validate_dict_in_section(new_global, self.GLOBAL_KEY)
         self._metadata[self.GLOBAL_KEY] = new_global.copy()
->>>>>>> ab3a7132
 
     def get_global_info(self):
         """
