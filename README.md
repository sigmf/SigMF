<p align="center"><img src="https://github.com/sigmf/SigMF/blob/v1.2.0/logo/sigmf_logo.svg" alt="Rendered SigMF Logo"/></p>

# Signal Metadata Format (SigMF)

Welcome to the SigMF project! The [SigMF specification document](sigmf-spec.md)
is the `sigmf-spec.md` file in this repository. Below we discuss why and how
you might use SigMF in your projects.

## Introduction

Sharing sets of recorded signal data is an important part of science and
engineering. It enables multiple parties to collaborate, is often a necessary
part of reproducing scientific results (a requirement of scientific rigor), and
enables sharing data with those who do not have direct access to the equipment
required to capture it.

Unfortunately, these datasets have historically not been very portable, and
there is not an agreed upon method of sharing metadata descriptions of the
recorded data itself. This is the problem that SigMF solves.

By providing a standard way to describe data recordings, SigMF facilitates the
sharing of data, prevents the "bitrot" of datasets wherein details of the
capture are lost over time, and makes it possible for different tools to operate
on the same dataset, thus enabling data portability between tools and workflows.

SigMF signal recordings typically involve a data file (e.g., a binary file of IQ
or RF samples) and a metadata file containing plain text that describes the data.
Together these files represent one recording, such as `example.sigmf-data` and
`example.sigmf-meta`.  Here is a minimal example of a SigMF `.sigmf-meta` file:

```json
{
    "global": {
        "core:datatype": "cf32_le",
        "core:sample_rate": 1000000,
        "core:hw": "PlutoSDR with 915 MHz whip antenna",
        "core:author": "Art Vandelay",
        "core:version": "1.2.0"
    },
    "captures": [
        {
            "core:sample_start": 0,
            "core:frequency": 915000000
        }
    ],
    "annotations": []
}
```

## Using SigMF

There are at least four ways you can use SigMF today, thanks to the community-supported projects:

1. Within **Python**, using the [official SigMF Python package **sigmf**](https://github.com/sigmf/sigmf-python) available from pip: `pip install sigmf`.
2. Within **C++** using the [header-only C++ library **libsigmf**](https://github.com/sigmf/libsigmf).
3. Within **GNU Radio** using the built-in SigMF [source](https://github.com/gnuradio/gnuradio/blob/main/gr-blocks/grc/blocks_sigmf_source_minimal.block.yml) & [sink](https://github.com/gnuradio/gnuradio/blob/main/gr-blocks/grc/blocks_sigmf_sink_minimal.block.yml) blocks.
4. Manually, using our examples and the [spec itself](sigmf-spec.md), even if it's simply editing a text file.


## Contributing

The SigMF standards effort is organized entirely within this Github repository.
Questions, suggestions, bug reports, etc., are discussed in [the issue
tracker](https://github.com/sigmf/SigMF/issues), feel free to create
a new issue and provide your input, even if it's not a traditional issue.
Changes to the specification only occur through [Pull Requests](https://github.com/sigmf/SigMF/pulls).
This ensures that the history and background of all discussions and changes are maintained for posterity.

There is also a SigMF chat room on [GNU Radio's Matrix chat server](https://wiki.gnuradio.org/index.php/Chat)
where you can ask SigMF-related questions, or participate in various discussions.
Lastly, there are monthly SigMF calls covering a variety of topics, on the third Monday of each month
at 11:30AM Eastern/New York Time, please email marc@gnuradio.org for an invite and Zoom link.

Anyone is welcome to get involved - indeed, the more people involved in the
discussions, the more useful the standard is likely to be!

## Extensions

The "Core" SigMF standard is intentionally kept limited in scope, additional metadata fields can be added through [SigMF Extensions](https://github.com/sigmf/SigMF/blob/main/sigmf-spec.md#extension-namespaces). For example, the [signal extension](https://github.com/sigmf/SigMF/blob/main/extensions/signal.sigmf-ext.md) provides a standard way to specify modulation schemes and other attributes of wireless comms signals. Several general purpose canonical extensions live within this repository directly in the [extensions directory](https://github.com/sigmf/SigMF/tree/main/extensions), while others are maintained by third parties. Below are some popular sources for SigMF extensions. To have your extension reviewed for inclusion on this list, please open a PR adding the repository to the list below:

* [SigMF's Community Extension Repository](https://github.com/sigmf/community-extensions)
* [NTIA's series of extensions](https://github.com/NTIA/sigmf-ns-ntia)

<<<<<<< HEAD
Software that seeks to perform validation on metadata can open a metafile, parse which extensions are used (if any), then pull the core JSON schema plus the JSON schemas for each extension being used (and optionally, an application-specific schema), then merge the global/captures/annotations objects between all schemas, and disable `additionalProperties` for all three so that typos can be detected.

## PDF Generation of Specifications Document

The main pdf is generated using the following content:

1. `sigmf-schema.json` - global/captures/annotations tables and descriptions, as well as the Abstract
1. `pretables.md` and `posttables.md` - mix of plaintext/markdown/latex for the remaining sections of the document

The script `pdf-generator.py` uses Python, PyLaTeX, and Inkscape to create the .tex and .pdf of the final specifications document.
=======
In general, extension publication pull requests should go into the Community Extension repository. Occasionally there is an extension that is so general purpose that it may be warranted to include in the core SigMF Repository `extensions` directory. Opening an issue in this repository for discussion (or noting this in a pull request in the Community Extension repository), or discussing on the SigMF Matrix Chat room is the best way to make that happen.
>>>>>>> 362cd57d

## Frequently Asked Questions

### Is this a GNU Radio effort?

*No*, this is not a GNU Radio specific effort. This effort first emerged from
a group of GNU Radio core developers, but the goal of the project is to provide
a standard that will be useful to anyone and everyone, regardless of tool or
workflow.

### Is this specific to wireless communications?

*No*, similar to the response, above, the goal is to create something that is
generally applicable to _signal processing_, regardless of whether or not the
application is RF or communications related.

### It seems like some issues take a long time to resolve?

Yes, and in most cases this is by design. Since the goal of this project is
create a broadly useful standards document, it is in our best interest to make
sure we gather and consider as many opinions as possible, and produce the
clearest and most exact language possible. This necessarily requires extreme
attention to detail and diligence.<|MERGE_RESOLUTION|>--- conflicted
+++ resolved
@@ -81,7 +81,8 @@
 * [SigMF's Community Extension Repository](https://github.com/sigmf/community-extensions)
 * [NTIA's series of extensions](https://github.com/NTIA/sigmf-ns-ntia)
 
-<<<<<<< HEAD
+In general, extension publication pull requests should go into the Community Extension repository. Occasionally there is an extension that is so general purpose that it may be warranted to include in the core SigMF Repository `extensions` directory. Opening an issue in this repository for discussion (or noting this in a pull request in the Community Extension repository), or discussing on the SigMF Matrix Chat room is the best way to make that happen.
+
 Software that seeks to perform validation on metadata can open a metafile, parse which extensions are used (if any), then pull the core JSON schema plus the JSON schemas for each extension being used (and optionally, an application-specific schema), then merge the global/captures/annotations objects between all schemas, and disable `additionalProperties` for all three so that typos can be detected.
 
 ## PDF Generation of Specifications Document
@@ -92,9 +93,6 @@
 1. `pretables.md` and `posttables.md` - mix of plaintext/markdown/latex for the remaining sections of the document
 
 The script `pdf-generator.py` uses Python, PyLaTeX, and Inkscape to create the .tex and .pdf of the final specifications document.
-=======
-In general, extension publication pull requests should go into the Community Extension repository. Occasionally there is an extension that is so general purpose that it may be warranted to include in the core SigMF Repository `extensions` directory. Opening an issue in this repository for discussion (or noting this in a pull request in the Community Extension repository), or discussing on the SigMF Matrix Chat room is the best way to make that happen.
->>>>>>> 362cd57d
 
 ## Frequently Asked Questions
 
